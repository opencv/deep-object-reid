import argparse
import os.path as osp
import sys
import time
from pprint import pformat

from torch.utils.tensorboard import SummaryWriter
import torch
from scripts.default_config import (engine_run_kwargs, get_default_config,
                                    lr_finder_run_kwargs,
                                    lr_scheduler_kwargs, model_kwargs,
                                    optimizer_kwargs)
from scripts.script_utils import (build_base_argparser, reset_config,
                                  check_classes_consistency,
                                  build_datamanager, build_auxiliary_model)

import torchreid
from torchreid.engine import build_engine, EpochIntervalToValue
from torchreid.ops import DataParallel
from torchreid.utils import (Logger, check_isfile, collect_env_info,
<<<<<<< HEAD
                             compute_model_complexity,resume_from_checkpoint,
                             set_random_seed, load_pretrained_weights,
                             open_specified_layers)
=======
                             compute_model_complexity, resume_from_checkpoint,
                             set_random_seed, load_pretrained_weights)
>>>>>>> 2437253d

from torchreid.integration.nncf.compression import wrap_nncf_model, is_checkpoint_nncf

<<<<<<< HEAD
def build_datamanager(cfg, classification_classes_filter=None):
    if cfg.data.type == 'image':
        return torchreid.data.ImageDataManager(filter_classes=classification_classes_filter, **imagedata_kwargs(cfg))
    else:
        return torchreid.data.VideoDataManager(**videodata_kwargs(cfg))

def build_auxiliary_model(config_file, num_classes, use_gpu, device_ids=None, lr=None,
                          aux_config_opts=None):
    aux_cfg = get_default_config()
    aux_cfg.use_gpu = use_gpu
    aux_cfg.merge_from_file(config_file)
    if aux_config_opts:
        aux_cfg.merge_from_list(aux_config_opts)

    print('\nShow auxiliary configuration\n{}\n'.format(aux_cfg))

    model = torchreid.models.build_model(**model_kwargs(aux_cfg, num_classes))
    optimizer = torchreid.optim.build_optimizer(model, **optimizer_kwargs(aux_cfg))
    scheduler = torchreid.optim.build_lr_scheduler(optimizer, **lr_scheduler_kwargs(aux_cfg))

    if aux_cfg.model.resume and check_isfile(aux_cfg.model.resume):
        aux_cfg.train.start_epoch = resume_from_checkpoint(
            aux_cfg.model.resume, model, optimizer=optimizer, scheduler=scheduler
            )

    elif aux_cfg.model.load_weights and check_isfile(aux_cfg.model.load_weights):
        load_pretrained_weights(model, aux_cfg.model.load_weights)

    if aux_cfg.use_gpu:
        assert device_ids is not None

        if len(device_ids) > 1:
            model = DataParallel(model, device_ids=device_ids, output_device=0).cuda(device_ids[0])
        else:
            model = model.cuda(device_ids[0])

    if lr is not None:
        aux_cfg.train.lr = lr
        print(f"setting learning rate from main model, estimated by lr finder: {lr}")

    return model, optimizer, scheduler

=======
>>>>>>> 2437253d
def main():
    parser = build_base_argparser()
    parser.add_argument('-e', '--auxiliary-models-cfg', type=str, nargs='*', default='',
                        help='path to extra config files')
    parser.add_argument('--split-models', action='store_true',
                        help='whether to split models on own gpu')

    parser.add_argument('--nncf', nargs='?', const=True, default=None,
                        help='If nncf compression should be used; optional parameter -- NNCF json config file')
    parser.add_argument('--aux-config-opts', nargs='+', default=None,
                        help='Modify aux config options using the command-line')
    args = parser.parse_args()

    cfg = get_default_config()
    cfg.use_gpu = torch.cuda.is_available() and args.gpu_num > 0
    if args.config_file:
        cfg.merge_from_file(args.config_file)
    reset_config(cfg, args)
    cfg.merge_from_list(args.opts)
    set_random_seed(cfg.train.seed)

    log_name = 'test.log' if cfg.test.evaluate else 'train.log'
    log_name += time.strftime('-%Y-%m-%d-%H-%M-%S')
    sys.stdout = Logger(osp.join(cfg.data.save_dir, log_name))

    print('Show configuration\n{}\n'.format(cfg))
    print('Collecting env info ...')
    print('** System info **\n{}\n'.format(collect_env_info()))

    if cfg.use_gpu:
        torch.backends.cudnn.benchmark = True

    enable_mutual_learning = len(cfg.mutual_learning.aux_configs) > 0

    datamanager = build_datamanager(cfg, args.classes)
    num_train_classes = datamanager.num_train_pids

    print('Building main model: {}'.format(cfg.model.name))
    model = torchreid.models.build_model(**model_kwargs(cfg, num_train_classes))
    num_params, flops = compute_model_complexity(model, (1, 3, cfg.data.height, cfg.data.width))
    print('Main model complexity: params={:,} flops={:,}'.format(num_params, flops))

    optimizer = torchreid.optim.build_optimizer(model, **optimizer_kwargs(cfg))

    if cfg.lr_finder.enable and cfg.lr_finder.mode == 'automatic' and not cfg.model.resume:
        scheduler = None
    else:
        scheduler = torchreid.optim.build_lr_scheduler(optimizer, **lr_scheduler_kwargs(cfg))

    if cfg.model.resume and check_isfile(cfg.model.resume):
        cfg.train.start_epoch = resume_from_checkpoint(
            cfg.model.resume, model, optimizer=optimizer, scheduler=scheduler
            )

    elif cfg.model.load_weights and check_isfile(cfg.model.load_weights):
        load_pretrained_weights(model, cfg.model.load_weights)


    is_current_checkpoint_nncf = is_checkpoint_nncf(cfg.model.load_weights)
    if args.nncf or is_current_checkpoint_nncf:
        print(f'using NNCF')
        if cfg.model.resume:
            raise NotImplementedError('Resuming NNCF training not implemented yet')
        if not cfg.model.load_weights:
            raise RuntimeError('NNCF training should be started from a non-NNCF (or NNCF) pre-trained model')
        nncf_config_path = args.nncf if isinstance(args.nncf, str) else None
        checkpoint_path = cfg.model.load_weights
        if not check_isfile(checkpoint_path):
            raise RuntimeError(f'Cannot load checkpoint from {checkpoint_path}')
        if is_current_checkpoint_nncf:
            # just skipping loading special datamanager
            datamanager_for_nncf = None
        else:
            print('before building datamanager for nncf initializing')
            datamanager_for_nncf = build_datamanager(cfg, args.classes)
            print('after building datamanager for nncf initializing')
            checkpoint_path = None

        compression_ctrl, model, nncf_metainfo = \
                wrap_nncf_model(model, cfg, datamanager_for_nncf,
                                nncf_config_path=nncf_config_path,
                                checkpoint_path=checkpoint_path)
        is_nncf_used = True
        should_freeze_aux_models = True
        print(f'should_freeze_aux_models = {should_freeze_aux_models}')
        print(f'Received from wrapping nncf_metainfo =\n{pformat(nncf_metainfo)}')
        if cfg.lr_finder.enable:
            print('Turn off LR finder -- it should not be used together with NNCF compression')
            cfg.lr_finder.enable = False
    else:
        is_nncf_used = False
        should_freeze_aux_models = False
        nncf_metainfo = None

    if cfg.model.classification:
        classes_map = {v : k for k, v in enumerate(sorted(args.classes))} if args.classes else {}
        if cfg.test.evaluate:
            for name, dataloader in datamanager.test_loader.items():
                if not len(dataloader['query'].dataset.classes): # current text annotation doesn't contain classes names
                    print(f'Warning: classes are not defined for validation dataset {name}')
                    continue
                if not len(model.classification_classes):
                    print(f'Warning: classes are not provided in the current snapshot. Consistency checks are skipped.')
                    continue
                if not check_classes_consistency(model.classification_classes,
                                                 dataloader['query'].dataset.classes, strict=False):
                    raise ValueError('Inconsistent classes in evaluation dataset')
                if args.classes and not check_classes_consistency(classes_map,
                                                                  model.classification_classes, strict=True):
                    raise ValueError('Classes provided via --classes should be the same as in the loaded model')
        elif args.classes:
            if not check_classes_consistency(classes_map,
                                             datamanager.train_loader.dataset.classes, strict=True):
                raise ValueError('Inconsistent classes in training dataset')

    if cfg.use_gpu:
        num_devices = min(torch.cuda.device_count(), args.gpu_num)
        if enable_mutual_learning and args.split_models:
            num_models = len(cfg.mutual_learning.aux_configs) + 1
            assert num_devices >= num_models
            assert num_devices % num_models == 0

            num_devices_per_model = num_devices // num_models
            device_splits = []
            for model_id in range(num_models):
                device_splits.append([
                    model_id * num_devices_per_model + i
                    for i in range(num_devices_per_model)
                ])

            main_device_ids = device_splits[0]
            extra_device_ids = device_splits[1:]
        else:
            main_device_ids = list(range(num_devices))
            extra_device_ids = [main_device_ids for _ in range(len(cfg.mutual_learning.aux_configs))]

        if num_devices > 1:
            model = DataParallel(model, device_ids=main_device_ids, output_device=0).cuda(main_device_ids[0])
        else:
            model = model.cuda(main_device_ids[0])
    else:
        extra_device_ids = [None for _ in range(len(cfg.mutual_learning.aux_configs))]

    lr = None # placeholder, needed for aux models
    if cfg.lr_finder.enable and not cfg.test.evaluate and not cfg.model.resume:
        if enable_mutual_learning:
            print("Mutual learning is enabled. Learning rate will be estimated for the main model only.")

        # build new engine
        engine = build_engine(cfg, datamanager, model, optimizer, scheduler)
        lr = engine.find_lr(**lr_finder_run_kwargs(cfg))

        print(f"Estimated learning rate: {lr}")
        if cfg.lr_finder.stop_after:
            print("Finding learning rate finished. Terminate the training process")
            exit()

        # reload random seeds, optimizer with new lr and scheduler for it
        cfg.train.lr = lr
        cfg.lr_finder.enable = False
        set_random_seed(cfg.train.seed)

        optimizer = torchreid.optim.build_optimizer(model, **optimizer_kwargs(cfg))
        scheduler = torchreid.optim.build_lr_scheduler(optimizer, **lr_scheduler_kwargs(cfg))

    if enable_mutual_learning:
        print('Enabled mutual learning between {} models.'.format(len(cfg.mutual_learning.aux_configs) + 1))

        models, optimizers, schedulers = [model], [optimizer], [scheduler]
        for config_file, device_ids in zip(cfg.mutual_learning.aux_configs, extra_device_ids):
            aux_model, aux_optimizer, aux_scheduler = build_auxiliary_model(
                config_file, num_train_classes, cfg.use_gpu, device_ids, lr=lr,
                aux_config_opts=args.aux_config_opts
            )

            models.append(aux_model)
            optimizers.append(aux_optimizer)
            schedulers.append(aux_scheduler)
    else:
        models, optimizers, schedulers = model, optimizer, scheduler

    print('Building {}-engine for {}-reid'.format(cfg.loss.name, cfg.data.type))
    engine = build_engine(cfg, datamanager, models, optimizers, schedulers,
                          should_freeze_aux_models=should_freeze_aux_models,
                          nncf_metainfo=nncf_metainfo)

    log_dir = cfg.data.tb_log_dir if cfg.data.tb_log_dir else cfg.data.save_dir
    engine.run(**engine_run_kwargs(cfg), tb_writer=SummaryWriter(log_dir=log_dir))


if __name__ == '__main__':
    main()<|MERGE_RESOLUTION|>--- conflicted
+++ resolved
@@ -15,65 +15,14 @@
                                   build_datamanager, build_auxiliary_model)
 
 import torchreid
-from torchreid.engine import build_engine, EpochIntervalToValue
+from torchreid.engine import build_engine
 from torchreid.ops import DataParallel
 from torchreid.utils import (Logger, check_isfile, collect_env_info,
-<<<<<<< HEAD
-                             compute_model_complexity,resume_from_checkpoint,
-                             set_random_seed, load_pretrained_weights,
-                             open_specified_layers)
-=======
                              compute_model_complexity, resume_from_checkpoint,
                              set_random_seed, load_pretrained_weights)
->>>>>>> 2437253d
 
 from torchreid.integration.nncf.compression import wrap_nncf_model, is_checkpoint_nncf
 
-<<<<<<< HEAD
-def build_datamanager(cfg, classification_classes_filter=None):
-    if cfg.data.type == 'image':
-        return torchreid.data.ImageDataManager(filter_classes=classification_classes_filter, **imagedata_kwargs(cfg))
-    else:
-        return torchreid.data.VideoDataManager(**videodata_kwargs(cfg))
-
-def build_auxiliary_model(config_file, num_classes, use_gpu, device_ids=None, lr=None,
-                          aux_config_opts=None):
-    aux_cfg = get_default_config()
-    aux_cfg.use_gpu = use_gpu
-    aux_cfg.merge_from_file(config_file)
-    if aux_config_opts:
-        aux_cfg.merge_from_list(aux_config_opts)
-
-    print('\nShow auxiliary configuration\n{}\n'.format(aux_cfg))
-
-    model = torchreid.models.build_model(**model_kwargs(aux_cfg, num_classes))
-    optimizer = torchreid.optim.build_optimizer(model, **optimizer_kwargs(aux_cfg))
-    scheduler = torchreid.optim.build_lr_scheduler(optimizer, **lr_scheduler_kwargs(aux_cfg))
-
-    if aux_cfg.model.resume and check_isfile(aux_cfg.model.resume):
-        aux_cfg.train.start_epoch = resume_from_checkpoint(
-            aux_cfg.model.resume, model, optimizer=optimizer, scheduler=scheduler
-            )
-
-    elif aux_cfg.model.load_weights and check_isfile(aux_cfg.model.load_weights):
-        load_pretrained_weights(model, aux_cfg.model.load_weights)
-
-    if aux_cfg.use_gpu:
-        assert device_ids is not None
-
-        if len(device_ids) > 1:
-            model = DataParallel(model, device_ids=device_ids, output_device=0).cuda(device_ids[0])
-        else:
-            model = model.cuda(device_ids[0])
-
-    if lr is not None:
-        aux_cfg.train.lr = lr
-        print(f"setting learning rate from main model, estimated by lr finder: {lr}")
-
-    return model, optimizer, scheduler
-
-=======
->>>>>>> 2437253d
 def main():
     parser = build_base_argparser()
     parser.add_argument('-e', '--auxiliary-models-cfg', type=str, nargs='*', default='',
